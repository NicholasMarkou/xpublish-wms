import io
import logging
from datetime import datetime
from typing import List, Union

import cachey
import cartopy.crs as ccrs
import cf_xarray  # noqa
import matplotlib.tri as tri
import numpy as np
import pandas as pd
import xarray as xr
from fastapi.responses import StreamingResponse
from matplotlib import cm
from matplotlib.figure import Figure
from PIL import Image
from rasterio.enums import Resampling
from rasterio.transform import from_bounds

from xpublish_wms.grid import GridType
from xpublish_wms.utils import to_lnglat

logger = logging.getLogger(__name__)


class GetMap:
    """
    TODO - Add docstring
    """

    TIME_CF_NAME: str = "time"
    ELEVATION_CF_NAME: str = "vertical"
    DEFAULT_CRS: str = "EPSG:3857"
    DEFAULT_STYLE: str = "raster/default"
    DEFAULT_PALETTE: str = "turbo"

    cache: cachey.Cache

    # Data selection
    parameter: str
    time: datetime = None
    has_time: bool
    elevation: float = None
    has_elevation: bool

    # Grid
    grid_type: GridType
    crs: str
    bbox = List[float]
    width: int
    height: int

    # Output style
    style: str
    colorscalerange: List[float]
    autoscale: bool

    def __init__(self, cache: cachey.Cache):
        self.cache = cache

    def get_map(self, ds: xr.Dataset, query: dict) -> StreamingResponse:
        """
        Return the WMS map for the dataset and given parameters
        """
        # Decode request params
        self.ensure_query_types(ds, query)

        # Select data according to request
        da = self.select_layer(ds)
        da = self.select_time(da)
        da = self.select_elevation(da)
        da = self.select_custom_dim(da)

        # Render the data using the render that matches the dataset type
        # The data selection and render are coupled because they are both driven by
        # The grid type for now. This can be revisited if we choose to interpolate or
        # use the contoured renderer for regular grid datasets
        image_buffer = io.BytesIO()
        render_result = self.render(da, image_buffer, False)
        if render_result:
            image_buffer.seek(0)

        return StreamingResponse(image_buffer, media_type="image/png")

    def get_minmax(self, ds: xr.Dataset, query: dict) -> dict:
        """
        Return the range of values for the dataset and given parameters
        """
        entire_layer = False
        if "bbox" not in query:
            # When BBOX is not specified, we are just going to slice the layer in time and elevation
            # and return the min and max values for the entire layer so bbox can just be the whoel world
            entire_layer = True
            query["bbox"] = "-180,-90,180,90"
            query["width"] = 1
            query["height"] = 1

        # Decode request params
        self.ensure_query_types(ds, query)

        # Select data according to request
        da = self.select_layer(ds)
        da = self.select_time(da)
        da = self.select_elevation(da)

        # Prepare the data as if we are going to render it, but instead grab the min and max
        # values from the data to represent the range of values in the given area
        if entire_layer:
            return {"min": float(da.min()), "max": float(da.max())}
        else:
            return self.render(da, None, minmax_only=True)

    def ensure_query_types(self, ds: xr.Dataset, query: dict):
        """
        Decode request params

        :param query:
        :return:
        """
        self.grid_type = GridType.from_ds(ds)

        # Data selection
        self.parameter = query["layers"]
        self.time_str = query.get("time", None)
        if self.time_str:
            self.time = pd.to_datetime(self.time_str).tz_localize(None)
        else:
            self.time = None
        self.has_time = "time" in ds[self.parameter].cf.coordinates

        self.elevation_str = query.get("elevation", None)
        if self.elevation_str:
            self.elevation = float(self.elevation_str)
        else:
            self.elevation = None
        self.has_elevation = "vertical" in ds[self.parameter].cf.coordinates

        # Grid
        self.crs = query.get("crs", None) or query.get("srs")
        self.bbox = [float(x) for x in query["bbox"].split(",")]
        self.width = int(query["width"])
        self.height = int(query["height"])

        # Output style
        self.style = query.get("styles", self.DEFAULT_STYLE)
        # Let user pick cm from here https://predictablynoisy.com/matplotlib/gallery/color/colormap_reference.html#sphx-glr-gallery-color-colormap-reference-py
        # Otherwise default to rainbow
        try:
            self.stylename, self.palettename = self.style.split("/")
        except Exception:
            self.stylename = "raster"
            self.palettename = "default"
        finally:
            if self.palettename == "default":
                self.palettename = self.DEFAULT_PALETTE

        self.colorscalerange = [
            float(x) for x in query.get("colorscalerange", "nan,nan").split(",")
        ]
        self.autoscale = query.get("autoscale", "false") == "true"

    def select_layer(self, ds: xr.Dataset) -> xr.DataArray:
        """
        Select Dataset variable, according to WMS layers request
        :param ds:
        :return:
        """
        return ds[self.parameter]

    def select_time(self, da: xr.DataArray) -> xr.DataArray:
        """
        Ensure time selection

        If time is provided :
            - use cf_xarray to access time
            - by default use TIME_CF_NAME
            - method nearest to ensure at least one result

        Otherwise:
            - Get latest one

        :param da:
        :return:
        """
        if self.time is not None:
            da = da.cf.sel({self.TIME_CF_NAME: self.time}, method="nearest")
        else:
            da = da.cf.isel({self.TIME_CF_NAME: -1})

        return da

    def select_elevation(self, da: xr.DataArray) -> xr.DataArray:
        """
        Ensure elevation selection

        If elevation is provided :
            - use cf_xarray to access vertical coord
            - by default use ELEVATION_CF_NAME
            - method nearest to ensure at least one result

        Otherwise:
            - Get latest one

        :param da:
        :return:
        """
        if self.elevation is not None and self.has_elevation:
            da = da.cf.sel({self.ELEVATION_CF_NAME: self.elevation}, method="nearest")
        elif self.has_elevation:
            da = da.cf.isel({self.ELEVATION_CF_NAME: 0})

        return da

    def select_custom_dim(self, da: xr.DataArray) -> xr.DataArray:
        """
        Select other dimension, ensuring a 2D array
        :param da:
        :return:
        """
        # Squeeze single value dimensions
        da = da.squeeze()

        # TODO: Filter dimension from custom query, if any

        # Squeeze multiple values dimensions, by selecting the last value
        for key in da.cf.coordinates.keys():
            if key in ("latitude", "longitude", "X", "Y"):
                continue

            coord = da.cf.coords[key]
            if coord.size > 1:
                da = da.cf.isel({key: -1})

        return da

    def render(
<<<<<<< HEAD
        self, da: xr.DataArray, buffer: io.BytesIO, minmax_only: bool,
    ) -> Union[bool, dict]:
=======
        self,
        da: xr.DataArray,
        buffer: io.BytesIO,
        minmax_only: bool,
    ) -> bool | dict:
>>>>>>> 8d8d9113
        """
        Render the data array into an image buffer
        :param da:
        :return:
        """
        if self.grid_type == GridType.REGULAR:
            return self.render_regular_grid(da, buffer, minmax_only)
        elif self.grid_type == GridType.SGRID:
            return self.render_sgrid(da, buffer, minmax_only)
        else:
            return False

    def render_regular_grid(
<<<<<<< HEAD
        self, da: xr.DataArray, buffer: io.BytesIO, minmax_only: bool,
    ) -> Union[bool, dict]:
=======
        self,
        da: xr.DataArray,
        buffer: io.BytesIO,
        minmax_only: bool,
    ) -> bool | dict:
>>>>>>> 8d8d9113
        """
        Render the data array into an image buffer when the dataset is using a
        regularly spaced rectangular grid
        :param da:
        :return:
        """
        # Some basic check for dataset
        if not da.rio.crs:
            da = da.rio.write_crs(self.DEFAULT_CRS)

        minx, miny, maxx, maxy = self.bbox

        transform = from_bounds(
            west=minx,
            south=miny,
            east=maxx,
            north=maxy,
            width=self.width,
            height=self.height,
        )
        clipped = da.rio.clip_box(
            minx=minx,
            miny=miny,
            maxx=maxx,
            maxy=maxy,
            crs=self.crs,
        )
        resampled_data = clipped.rio.reproject(
            dst_crs=self.crs,
            shape=(self.width, self.height),
            resampling=Resampling.nearest,
            transform=transform,
        )

        if minmax_only:
            return {
                "min": float(resampled_data.min()),
                "max": float(resampled_data.max()),
            }

        if self.autoscale:
            min_value = float(resampled_data.min())
            max_value = float(resampled_data.max())
        else:
            min_value = self.colorscalerange[0]
            max_value = self.colorscalerange[1]

        da_scaled = (resampled_data - min_value) / (max_value - min_value)
        im = Image.fromarray(np.uint8(cm.get_cmap(self.palettename)(da_scaled) * 255))
        im.save(buffer, format="PNG")

        return True

    def render_sgrid(
<<<<<<< HEAD
        self, da: xr.DataArray, buffer: io.BytesIO, minmax_only: bool,
    ) -> Union[bool, dict]:
=======
        self,
        da: xr.DataArray,
        buffer: io.BytesIO,
        minmax_only: bool,
    ) -> bool | dict:
>>>>>>> 8d8d9113
        """
        Render the data array into an image buffer when the dataset is using a
        staggered (ala ROMS) grid
        :param da:
        :return:
        """
        # TODO: Make this based on the actual chunks of the dataset, for now brute forcing to time and variable
        if self.has_time:
            cache_key = f"{self.parameter}_{self.time_str}"
        else:
            cache_key = f"{self.parameter}"
        cache_coord_key = f"{self.parameter}_coords"

        data_cache_key = f"{cache_key}_data"
        x_cache_key = f"{cache_coord_key}_x"
        y_cache_key = f"{cache_coord_key}_y"

        if self.crs == "EPSG:3857":
            bbox_lng, bbox_lat = to_lnglat.transform(
                [self.bbox[0], self.bbox[2]],
                [self.bbox[1], self.bbox[3]],
            )
            bbox = [*bbox_lng, *bbox_lat]
        else:
            bbox = [self.bbox[0], self.bbox[2], self.bbox[1], self.bbox[3]]

        data = self.cache.get(data_cache_key, None)
        if data is None:
            data = np.array(da.values)
            self.cache.put(data_cache_key, data, cost=50)

        x = self.cache.get(x_cache_key, None)
        if x is None:
            x = np.array(da.cf["longitude"].values)
            self.cache.put(x_cache_key, x, cost=50)

        y = self.cache.get(y_cache_key, None)
        if y is None:
            y = np.array(da.cf["latitude"].values)
            self.cache.put(y_cache_key, y, cost=50)

        inds = np.where(
            (x >= (bbox[0] - 0.18))
            & (x <= (bbox[1] + 0.18))
            & (y >= (bbox[2] - 0.18))
            & (y <= (bbox[3] + 0.18)),
        )
        x_sel = x[inds]
        y_sel = y[inds]
        data_sel = data[inds]
        if minmax_only:
            return {
                "min": float(data_sel.min()),
                "max": float(data_sel.max()),
            }

        tris = tri.Triangulation(x_sel, y_sel)
        data_tris = data_sel[tris.triangles]
        mask = np.where(np.isnan(data_tris), [True], [False])
        triangle_mask = np.any(mask, axis=1)
        tris.set_mask(triangle_mask)

        projection = ccrs.Mercator() if self.crs == "EPSG:3857" else ccrs.PlateCarree()

        dpi = 80
        fig = Figure(dpi=dpi, facecolor="none", edgecolor="none")
        fig.set_alpha(0)
        fig.set_figheight(self.height / dpi)
        fig.set_figwidth(self.width / dpi)
        ax = fig.add_axes(
            [0.0, 0.0, 1.0, 1.0],
            xticks=[],
            yticks=[],
            projection=projection,
        )
        ax.set_axis_off()
        ax.set_frame_on(False)
        ax.set_clip_on(False)
        ax.set_position([0, 0, 1, 1])

        if not self.autoscale:
            vmin, vmax = self.colorscalerange
        else:
            vmin, vmax = [None, None]

        try:
            # ax.tripcolor(tris, data_sel, transform=ccrs.PlateCarree(), cmap=cmap, shading='flat', vmin=vmin, vmax=vmax)
            ax.tricontourf(
                tris,
                data_sel,
                transform=ccrs.PlateCarree(),
                cmap=self.palettename,
                vmin=vmin,
                vmax=vmax,
                levels=80,
            )
            # ax.pcolormesh(x, y, data, transform=ccrs.PlateCarree(), cmap=cmap, vmin=vmin, vmax=vmax)
        except Exception as e:
            print(e)
            print(bbox)

        ax.set_extent(bbox, crs=ccrs.PlateCarree())
        ax.axis("off")

        fig.savefig(
            buffer,
            format="png",
            transparent=True,
            pad_inches=0,
            bbox_inches="tight",
        )
        return True<|MERGE_RESOLUTION|>--- conflicted
+++ resolved
@@ -234,16 +234,11 @@
         return da
 
     def render(
-<<<<<<< HEAD
-        self, da: xr.DataArray, buffer: io.BytesIO, minmax_only: bool,
-    ) -> Union[bool, dict]:
-=======
         self,
         da: xr.DataArray,
         buffer: io.BytesIO,
         minmax_only: bool,
-    ) -> bool | dict:
->>>>>>> 8d8d9113
+    ) -> Union[bool, dict]:
         """
         Render the data array into an image buffer
         :param da:
@@ -257,16 +252,11 @@
             return False
 
     def render_regular_grid(
-<<<<<<< HEAD
-        self, da: xr.DataArray, buffer: io.BytesIO, minmax_only: bool,
-    ) -> Union[bool, dict]:
-=======
         self,
         da: xr.DataArray,
         buffer: io.BytesIO,
         minmax_only: bool,
-    ) -> bool | dict:
->>>>>>> 8d8d9113
+    ) -> Union[bool, dict]:
         """
         Render the data array into an image buffer when the dataset is using a
         regularly spaced rectangular grid
@@ -321,16 +311,11 @@
         return True
 
     def render_sgrid(
-<<<<<<< HEAD
-        self, da: xr.DataArray, buffer: io.BytesIO, minmax_only: bool,
-    ) -> Union[bool, dict]:
-=======
         self,
         da: xr.DataArray,
         buffer: io.BytesIO,
         minmax_only: bool,
-    ) -> bool | dict:
->>>>>>> 8d8d9113
+    ) -> Union[bool, dict]:
         """
         Render the data array into an image buffer when the dataset is using a
         staggered (ala ROMS) grid
