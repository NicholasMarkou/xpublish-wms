--- conflicted
+++ resolved
@@ -1,8 +1,9 @@
+import logging
 import xarray as xr
 import numpy as np
 from pyproj import Transformer
-from loguru import logger
 
+logger = logging.getLogger(__name__)
 
 def lower_case_keys(d: dict) -> dict:
     return dict((k.lower(), v) for k, v in d.items())
@@ -34,7 +35,6 @@
     return [speed, dir]
 
 
-<<<<<<< HEAD
 def ensure_crs(ds: xr.Dataset | xr.DataArray, default_crs: str = "EPSG:4326") -> xr.Dataset | xr.DataArray:
     """
     Ensure our dataset has a CRS
@@ -47,7 +47,9 @@
         logger.debug(f"Settings default CRS : {default_crs}")
         ds.rio.write_crs(default_crs, inplace=True)
     return ds
-=======
+
+
+
 def lnglat_to_cartesian(longitude, latitude):
     '''
     Converts latitude and longitude to cartesian coordinates
@@ -55,12 +57,11 @@
     lng_rad = np.deg2rad(longitude)
     lat_rad = np.deg2rad(latitude)
 
-    R = 6371 
+    R = 6371
     x = R * np.cos(lat_rad) * np.cos(lng_rad)
     y = R * np.cos(lat_rad) * np.sin(lng_rad)
     z = R * np.sin(lat_rad)
     return np.column_stack((x, y, z))
->>>>>>> 4f95a8e6
 
 
 to_lnglat = Transformer.from_crs(3857, 4326, always_xy=True)