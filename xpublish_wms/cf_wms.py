--- conflicted
+++ resolved
@@ -18,20 +18,9 @@
 from PIL import Image
 from xpublish.dependencies import get_cache, get_dataset
 
-<<<<<<< HEAD
 from xpublish_wms.getmap import OgcWms
 from xpublish_wms.utils import format_timestamp, lower_case_keys, round_float_values, speed_and_dir_for_uv, strip_float
 from xpublish_wms.grid import GridType, sel2d
-=======
-from xpublish_wms.getmap import OgcWmsGetMap
-from xpublish_wms.utils import (
-    format_timestamp,
-    lower_case_keys,
-    round_float_values,
-    speed_and_dir_for_uv,
-    strip_float,
-)
->>>>>>> 7b94e8eb
 
 logger = logging.getLogger("uvicorn")
 
@@ -230,17 +219,6 @@
         if "longitude" not in da.cf.coords:
             continue
 
-<<<<<<< HEAD
-=======
-        # bounds = {
-        #     "CRS": "EPSG:4326",
-        #     "minx": f'{da.cf.coords["longitude"].min().values.item()}',
-        #     "miny": f'{da.cf.coords["latitude"].min().values.item()}',
-        #     "maxx": f'{da.cf.coords["longitude"].max().values.item()}',
-        #     "maxy": f'{da.cf.coords["latitude"].max().values.item()}',
-        # }
-
->>>>>>> 7b94e8eb
         attrs = da.cf.attrs
         layer = ET.SubElement(layer_tag, "Layer", attrib={"queryable": "1"})
         create_text_element(layer, "Name", var)
@@ -268,7 +246,7 @@
 
         # Not sure if this can be copied, its possible variables have different extents within
         # a given dataset probably, but for now...
-        # bounding_box_element = ET.SubElement(layer, "BoundingBox", attrib=bounds)
+        bounding_box_element = ET.SubElement(layer, "BoundingBox", attrib=bounds)
 
         if "T" in da.cf.axes:
             times = format_timestamp(da.cf["T"])
@@ -311,7 +289,6 @@
     """
     grid_type = GridType.from_ds(ds)
 
-<<<<<<< HEAD
     # Data selection
     if ':' in query['query_layers']:
         parameters = query['query_layers'].split(':')
@@ -342,20 +319,6 @@
     x = int(query['x'])
     y = int(query['y'])
     format = query['info_format']
-=======
-    if ":" in query["query_layers"]:
-        parameters = query["query_layers"].split(":")
-    else:
-        parameters = query["query_layers"].split(",")
-    times = list(dict.fromkeys([t.replace("Z", "") for t in query["time"].split("/")]))
-    crs = query.get("crs", None) or query.get("srs")
-    bbox = [float(x) for x in query["bbox"].split(",")]
-    width = int(query["width"])
-    height = int(query["height"])
-    x = int(query["x"])
-    y = int(query["y"])
-    # format = query["info_format"]
->>>>>>> 7b94e8eb
 
     # We only care about the requested subset
     selected_ds = ds[parameters]
@@ -364,24 +327,9 @@
     x_coord = np.linspace(bbox[0], bbox[2], width)
     y_coord = np.linspace(bbox[1], bbox[3], height)
 
-<<<<<<< HEAD
     if any_has_time_axis:
         if len(times) == 1:
             selected_ds = ds.cf.interp(time=times[0])
-=======
-    has_time_axis = [
-        ds[parameter].cf.axes.get("T") is not None for parameter in parameters
-    ]
-    any_has_time_axis = True in has_time_axis
-
-    if any_has_time_axis:
-        if len(times) == 1:
-            resampled_data = ds.cf.interp(
-                T=times[0],
-                longitude=x_coord,
-                latitude=y_coord,
-            )
->>>>>>> 7b94e8eb
         elif len(times) > 1:
             selected_ds = ds.cf.sel(time=slice(times[0], times[1]))
         else:
@@ -405,46 +353,24 @@
         x_axis = [strip_float(selected_ds.cf[lng_coord])]
         y_axis = [strip_float(selected_ds.cf[lat_coord])]
     else:
-<<<<<<< HEAD
         raise HTTPException(500, f"Unsupported grid type: {grid_type}")
 
     # When none of the parameters have data, drop it
     time_coord_name = selected_ds.cf.coordinates['time'][0]
     if any_has_time_axis and selected_ds[time_coord_name].shape:
         selected_ds = selected_ds.dropna(time_coord_name, how='all')
-=======
-        resampled_data = ds.cf.interp(longitude=x_coord, latitude=y_coord)
-
-    x_axis = [strip_float(resampled_data.cf["longitude"][x])]
-    y_axis = [strip_float(resampled_data.cf["latitude"][y])]
-    resampled_data = resampled_data.cf.sel({"longitude": x_axis, "latitude": y_axis})
-
-    # When none of the parameters have data, drop it
-    if any_has_time_axis and resampled_data[resampled_data.cf.axes["T"][0]].shape:
-        resampled_data = resampled_data.dropna(
-            resampled_data.cf.axes["T"][0],
-            how="all",
-        )
->>>>>>> 7b94e8eb
 
     if not any_has_time_axis:
         t_axis = None
     elif len(times) == 1:
-<<<<<<< HEAD
         t_axis = str(format_timestamp(selected_ds.cf['time']))
     else:
         t_axis = str(format_timestamp(selected_ds.cf['time']))
-=======
-        t_axis = str(format_timestamp(resampled_data.cf["T"]))
-    else:
-        t_axis = str(format_timestamp(resampled_data.cf["T"]))
->>>>>>> 7b94e8eb
 
     parameter_info = {}
     ranges = {}
 
     for i_parameter, parameter in enumerate(parameters):
-<<<<<<< HEAD
         info, range = create_parameter_feature_data(parameter, selected_ds, has_time_axis[i_parameter], t_axis, x_axis, y_axis)
         parameter_info[parameter] = info
         ranges[parameter] = range
@@ -459,54 +385,6 @@
 
         direction_info, direction_range = create_parameter_feature_data(parameter, selected_ds, has_time_axis[i_parameter], t_axis, x_axis, y_axis, direction, 'Direction of velocity', 'direction_of_velocity')
         direction_parameter_name = f'{parameters[0]}:{parameters[1]}-dir'
-=======
-        info, range = create_parameter_feature_data(
-            parameter,
-            resampled_data,
-            has_time_axis[i_parameter],
-            t_axis,
-            x_axis,
-            y_axis,
-        )
-        parameter_info[parameter] = info
-        ranges[parameter] = range
-
-    # For now, hardcoding uv parameter grouping
-    if len(parameters) == 2 and (
-        "u_eastward" in parameters or "u_eastward_max" in parameters
-    ):
-        speed, direction = speed_and_dir_for_uv(
-            resampled_data[parameters[0]],
-            resampled_data[parameters[1]],
-        )
-        speed_info, speed_range = create_parameter_feature_data(
-            parameter,
-            resampled_data,
-            has_time_axis[i_parameter],
-            t_axis,
-            x_axis,
-            y_axis,
-            speed,
-            "Magnitude of velocity",
-            "magnitude_of_velocity",
-        )
-        speed_parameter_name = f"{parameters[0]}:{parameters[1]}-mag"
-        parameter_info[speed_parameter_name] = speed_info
-        ranges[speed_parameter_name] = speed_range
-
-        direction_info, direction_range = create_parameter_feature_data(
-            parameter,
-            resampled_data,
-            has_time_axis[i_parameter],
-            t_axis,
-            x_axis,
-            y_axis,
-            direction,
-            "Direction of velocity",
-            "direction_of_velocity",
-        )
-        direction_parameter_name = f"{parameters[0]}:{parameters[1]}-dir"
->>>>>>> 7b94e8eb
         parameter_info[direction_parameter_name] = direction_info
         ranges[direction_parameter_name] = direction_range
 
@@ -601,13 +479,8 @@
 
     # Let user pick cm from here https://predictablynoisy.com/matplotlib/gallery/color/colormap_reference.html#sphx-glr-gallery-color-colormap-reference-py
     # Otherwise default to rainbow
-<<<<<<< HEAD
     if palettename == 'default':
-        palettename = 'jet'
-=======
-    if palettename == "default":
-        palettename = "rainbow"
->>>>>>> 7b94e8eb
+        palettename = 'turbo'
     im = Image.fromarray(np.uint8(cm.get_cmap(palettename)(data) * 255))
 
     image_bytes = io.BytesIO()
@@ -617,28 +490,14 @@
     return Response(content=image_bytes, media_type="image/png")
 
 
-<<<<<<< HEAD
 async def wms_root(request: Request, dataset: xr.Dataset = Depends(get_dataset), cache: cachey.Cache = Depends(get_cache)):
-=======
-def wms_root(
-    request: Request,
-    dataset: xr.Dataset = Depends(get_dataset),
-    cache: cachey.Cache = Depends(get_cache),
-):
->>>>>>> 7b94e8eb
     query_params = lower_case_keys(request.query_params)
     method = query_params.get("request", "").lower()
     logger.info(f"WMS: {method}")
     if method == "getcapabilities":
         return get_capabilities(dataset, request)
-<<<<<<< HEAD
     elif method == 'getmap':
         getmap_service = OgcWms(cache=cache)
-=======
-    elif method == "getmap":
-        getmap_service = OgcWmsGetMap()
-        getmap_service.cache = cache
->>>>>>> 7b94e8eb
         return getmap_service.get_map(dataset, query_params)
     elif method == "getfeatureinfo" or method == "gettimeseries":
         return get_feature_info(dataset, query_params)
